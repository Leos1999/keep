"""
Slack provider is an interface for Slack messages.
"""

import dataclasses
import json
import os
from typing import OrderedDict

import pydantic
import requests

from keep.api.models.alert import AlertDto, AlertSeverity, AlertStatus
from keep.contextmanager.contextmanager import ContextManager
from keep.exceptions.provider_exception import ProviderException
from keep.functions import utcnowtimestamp
from keep.providers.base.base_provider import BaseProvider
from keep.providers.models.provider_config import ProviderConfig, ProviderScope
from keep.providers.models.provider_method import ProviderMethod


@pydantic.dataclasses.dataclass
class SlackProviderAuthConfig:
    """Slack authentication configuration."""

    webhook_url: str = dataclasses.field(
        metadata={
            "required": True,
            "description": "Slack Webhook Url",
            "sensitive": True,
        },
        default="",
    )
    access_token: str = dataclasses.field(
        metadata={
            "description": "For access token installation flow, use Keep UI",
            "required": False,
            "sensitive": True,
            "hidden": True,
        },
        default="",
    )


class SlackProvider(BaseProvider):
    """Send alert message to Slack."""

    PROVIDER_DISPLAY_NAME = "Slack"
    OAUTH2_URL = os.environ.get("SLACK_OAUTH2_URL")
    SLACK_CLIENT_ID = os.environ.get("SLACK_CLIENT_ID")
    SLACK_CLIENT_SECRET = os.environ.get("SLACK_CLIENT_SECRET")
    SLACK_API = "https://slack.com/api"
    PROVIDER_CATEGORY = ["Collaboration"]

    # Update PROVIDER_SCOPES to include required permissions
    PROVIDER_SCOPES = [
        ProviderScope(
            name="channels:read",
            description="Required to list available channels",
            mandatory=True,
            documentation_url="https://api.slack.com/scopes/channels:read", 
        ),
        ProviderScope(
            name="channels:history",
            description="Required to read messages from channels",
            mandatory=True,
            documentation_url="https://api.slack.com/scopes/channels:history",
        )
    ]

    # Add provider method configuration
    PROVIDER_METHODS = [
        ProviderMethod(
            name="get_messages",
            description="Get messages from a Slack channel",
<<<<<<< HEAD
            type="view",
=======
            type="alert",
>>>>>>> 234d3306
            params={
                "channel": "str",
                "oldest": "int",
                "limit": "int"
            }
        )
    ]

    def __init__(
        self, context_manager: ContextManager, provider_id: str, config: ProviderConfig
    ):
        super().__init__(context_manager, provider_id, config)
        # Track latest message timestamp per channel
        self.last_message_ts = {}

    def validate_config(self):
        self.authentication_config = SlackProviderAuthConfig(
            **self.config.authentication
        )
        if (
            not self.authentication_config.webhook_url
            and not self.authentication_config.access_token
        ):
            raise Exception("Slack webhook url OR Slack access token is required")

    def dispose(self):
        """
        No need to dispose of anything, so just do nothing.
        """
        pass

    @staticmethod
    def oauth2_logic(**payload) -> dict:
        """
        Logic for handling oauth2 callback.

        Args:
            payload (dict): The payload from the oauth2 callback.

        Returns:
            dict: The provider configuration.
        """
        code = payload.get("code")
        if not code:
            raise Exception("No code provided")
        exchange_request_payload = {
            **payload,
            "client_id": SlackProvider.SLACK_CLIENT_ID,
            "client_secret": SlackProvider.SLACK_CLIENT_SECRET,
        }
        response = requests.post(
            f"{SlackProvider.SLACK_API}/oauth.v2.access",
            data=exchange_request_payload,
        )
        response_json = response.json()
        if not response.ok or not response_json.get("ok"):
            raise Exception(
                response_json.get("error"),
            )
        new_provider_info = {"access_token": response_json.get("access_token")}

        team_name = response_json.get("team", {}).get("name")
        if team_name:
            # replacing dots to prevent problems in workflows
            new_provider_info["provider_name"] = team_name.replace(".", "")

        return new_provider_info

    def _notify_reaction(self, channel: str, emoji: str, timestamp: str):
        if not self.authentication_config.access_token:
            raise ProviderException("Access token is required to notify reaction")

        self.logger.info(
            "Notifying reaction to Slack using",
            extra={
                "emoji": emoji,
                "channel": channel,
                "timestamp": timestamp,
            },
        )
        payload = {
            "channel": channel,
            "token": self.authentication_config.access_token,
            "name": emoji,
            "timestamp": timestamp,
        }
        response = requests.post(
            f"{SlackProvider.SLACK_API}/reactions.add",
            data=payload,
        )
        if not response.ok:
            raise ProviderException(
                f"Failed to notify reaction to Slack: {response.text}"
            )
        self.logger.info("Reaction notified to Slack")
        return response.json()

    def _notify(
        self,
        message="",
        blocks=[],
        channel="",
        slack_timestamp="",
        thread_timestamp="",
        attachments=[],
        username="",
        notification_type="message",
        **kwargs: dict,
    ):
        """
        Notify alert message to Slack using the Slack Incoming Webhook API
        https://api.slack.com/messaging/webhooks

        Args:
            message (str): The content of the message.
            blocks (list): The blocks of the message.
            channel (str): The channel to send the message
            slack_timestamp (str): The timestamp of the message to update
            thread_timestamp (str): The timestamp of the thread to send the message
            attachments (list): The attachments of the message.
            username (str): The username of the message.
            notification_type (str): The type of notification.
        """
        if notification_type == "reaction":
            return self._notify_reaction(
                channel=channel,
                emoji=message,
                timestamp=thread_timestamp,
            )

        notify_data = None
        self.logger.info(
            f"Notifying message to Slack using {'webhook' if self.authentication_config.webhook_url else 'access token'}",
            extra={
                "slack_message": message,
                "blocks": blocks,
                "channel": channel,
            },
        )
        if not message:
            if not blocks and not attachments:
                raise ProviderException(
                    "Message is required - see for example https://github.com/keephq/keep/blob/main/examples/workflows/slack_basic.yml#L16"
                )
        payload = OrderedDict(
            {
                "channel": channel,
            }
        )
        if message:
            payload["text"] = message
        if blocks:
            payload["blocks"] = (
                json.dumps(blocks)
                if isinstance(blocks, dict) or isinstance(blocks, list)
                else blocks
            )
        if attachments:
            payload["attachments"] = (
                json.dumps(attachments)
                if isinstance(attachments, dict) or isinstance(attachments, list)
                else blocks
            )
        if username:
            payload["username"] = username

        if self.authentication_config.webhook_url:
            # If attachments are present, we need to send them as the payload with nothing else
            # Also, do not encode the payload as json, but as x-www-form-urlencoded
            # Only reference I found for it is: https://getkeep.slack.com/services/B082F60L9GX?added=1 and
            # https://stackoverflow.com/questions/42993602/slack-chat-postmessage-attachment-gives-no-text
            if payload.get("attachments", None):
                payload["attachments"] = attachments
                response = requests.post(
                    self.authentication_config.webhook_url,
                    data={"payload": json.dumps(payload)},
                    headers={"Content-Type": "application/x-www-form-urlencoded"},
                )
            else:
                response = requests.post(
                    self.authentication_config.webhook_url,
                    json=payload,
                )
            if not response.ok:
                raise ProviderException(
                    f"{self.__class__.__name__} failed to notify alert message to Slack: {response.text}"
                )
            notify_data = {"slack_timestamp": utcnowtimestamp()}
        elif self.authentication_config.access_token:
            if not channel:
                raise ProviderException("Channel is required (E.g. C12345)")
            self.logger.info(
                "Adding access token to payload",
                extra={
                    "tenant_id": self.context_manager.tenant_id,
                    "workflow_id": self.context_manager.workflow_id,
                    "provider_id": self.provider_id,
                    "access_token_truncated": self.authentication_config.access_token[
                        :5
                    ],
                },
            )
            payload["token"] = self.authentication_config.access_token
            if slack_timestamp == "" and thread_timestamp == "":
                self.logger.info("Sending a new message to Slack")
                method = "chat.postMessage"
            else:
                self.logger.info(f"Updating Slack message with ts: {slack_timestamp}")
                if slack_timestamp:
                    payload["ts"] = slack_timestamp
                    method = "chat.update"
                else:
                    method = "chat.postMessage"
                    payload["thread_ts"] = thread_timestamp

            if payload.get("attachments", None):
                payload["attachments"] = attachments
                if "token" not in payload:
                    self.logger.warning(
                        "Token is not in payload, adding it",
                        extra={
                            "tenant_id": self.context_manager.tenant_id,
                            "workflow_id": self.context_manager.workflow_id,
                            "provider_id": self.provider_id,
                        },
                    )
                    payload["token"] = self.authentication_config.access_token

            response = requests.post(
                f"{SlackProvider.SLACK_API}/{method}", json=payload,
                headers={
                        "Content-Type": "application/json",
                        "Authorization": f"Bearer {self.authentication_config.access_token}",
                },
            )

            response_json = response.json()
            if not response.ok or not response_json.get("ok"):
                raise ProviderException(
                    f"Failed to notify alert message to Slack: {response_json.get('error')}"
                )
            notify_data = {"slack_timestamp": response_json["ts"]}
        self.logger.info("Message notified to Slack")
        return notify_data

    def _get_alerts(self) -> list[AlertDto]:
        """
        Get new alerts from configured Slack channels since last check.
        Only returns messages that arrived after the previous call.
        """
        if not self.authentication_config.access_token:
            raise ProviderException("Access token is required to get messages from channels")

        alerts = []
        channels = self.config.get("channels", [])

        for channel in channels:
            # Get messages since last check
            oldest = self.last_message_ts.get(channel)
            messages = self._get_messages(
                channel=channel,
                oldest=oldest,
                limit=1  # Adjust limit as needed
            )

            if not messages:
                continue

            # Update latest message timestamp for this channel
            latest_msg = messages[0]  # Messages are returned in reverse chronological order
            self.last_message_ts[channel] = latest_msg["ts"]

            # Convert messages to alerts
            for msg in messages:
                # Skip messages we've already seen
                if oldest and float(msg["ts"]) <= float(oldest):
                    continue
                    
                alert = AlertDto(
                    id=msg["ts"],
                    name=f"Slack Message from {channel}",
                    description=msg.get("text", ""),
                    message=msg.get("text", ""),
                    lastReceived=msg["ts"],
                    source=["slack"],
                    url=msg.get("permalink"),
                    severity=AlertSeverity.INFO,
                    status=AlertStatus.FIRING,
                    channel=channel,
                    user=msg.get("user", ""),
                    thread_ts=msg.get("thread_ts", "")
                )
                alerts.append(alert)

        return alerts

    def _get_messages(self, channel: str, oldest: int = None, limit: int = 100):
        """Get messages from a Slack channel.

        Args:
            channel: Channel ID or name
            oldest: Start of time range in epoch seconds
            limit: Maximum number of messages to return
        """
        params = {
            "channel": channel,
            "limit": limit
        }
        if oldest:
            params["oldest"] = oldest

        response = requests.get(
            f"{self.SLACK_API}/conversations.history",
            headers={
                "Authorization": f"Bearer {self.authentication_config.access_token}"
            },
            params=params
        )

        if not response.ok:
            raise ProviderException(f"Failed to get messages: {response.text}")

        data = response.json()
        if not data.get("ok"):
            raise ProviderException(f"Slack API error: {data.get('error')}")

        messages = data["messages"]

        # Get permalinks for messages
        for msg in messages:
            permalink_response = requests.get(
                f"{self.SLACK_API}/chat.getPermalink",
                headers={
                    "Authorization": f"Bearer {self.authentication_config.access_token}"
                },
                params={
                    "channel": channel,
                    "message_ts": msg["ts"]
                }
            )
            if permalink_response.ok:
                permalink_data = permalink_response.json()
                if permalink_data.get("ok"):
                    msg["permalink"] = permalink_data["permalink"]

        return messages


if __name__ == "__main__":
    # Output debug messages
    import logging

    from keep.providers.providers_factory import ProvidersFactory

    logging.basicConfig(level=logging.DEBUG, handlers=[logging.StreamHandler()])
    context_manager = ContextManager(
        tenant_id="singletenant",
        workflow_id="test",
    )
    # Load environment variables
    import os

    slack_webhook_url = os.environ.get("SLACK_WEBHOOK_URL")

    # Initalize the provider and provider config
    context_manager = ContextManager(
        tenant_id="singletenant",
        workflow_id="test",
    )
    access_token = os.environ.get("SLACK_ACCESS_TOKEN")
    webhook_url = os.environ.get("SLACK_WEBHOOK_URL")

    if access_token:
        config = {
            "authentication": {"access_token": access_token},
        }
    elif webhook_url:
        config = {
            "authentication": {"webhook_url": webhook_url},
        }
    # you need some creds
    else:
        raise Exception("please provide either access token or webhook url")

    provider = ProvidersFactory.get_provider(
        context_manager,
        provider_id="slack-keephq",
        provider_type="slack",
        provider_config=config,
    )
    provider.notify(
        channel="C04P7QSG692",
        attachments=[
            {
                "fallback": "Plain-text summary of the attachment.",
                "color": "#2eb886",
                "title": "Slack API Documentation",
                "title_link": "https://api.slack.com/",
                "text": "Optional text that appears within the attachment",
                "footer": "Slack API",
                "footer_icon": "https://platform.slack-edge.com/img/default_application_icon.png",
            }
        ],
    )<|MERGE_RESOLUTION|>--- conflicted
+++ resolved
@@ -73,11 +73,9 @@
         ProviderMethod(
             name="get_messages",
             description="Get messages from a Slack channel",
-<<<<<<< HEAD
             type="view",
-=======
-            type="alert",
->>>>>>> 234d3306
+            func_name="get_messages",
+            scopes=["channels:history", "channels:read"],
             params={
                 "channel": "str",
                 "oldest": "int",
