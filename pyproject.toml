--- conflicted
+++ resolved
@@ -89,11 +89,8 @@
 numpy = "^2.0.0"
 pandas = "^2.2.2"
 networkx = "^3.3"
-<<<<<<< HEAD
+quickchart-io = "^2.0.0"
 scipy = "^1.14.1"
-=======
-quickchart-io = "^2.0.0"
->>>>>>> 9f86a0d1
 [tool.poetry.group.dev.dependencies]
 pre-commit = "^3.0.4"
 pre-commit-hooks = "^4.4.0"
